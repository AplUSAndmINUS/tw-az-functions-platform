﻿<Project Sdk="Microsoft.NET.Sdk">

  <PropertyGroup>
    <TargetFramework>net8.0</TargetFramework>
    <ImplicitUsings>enable</ImplicitUsings>
    <Nullable>enable</Nullable>
  </PropertyGroup>

<<<<<<< HEAD
  <ItemGroup>
    <PackageReference Include="Microsoft.Extensions.Logging.Abstractions" Version="9.0.7" />
    <PackageReference Include="Microsoft.ApplicationInsights" Version="2.23.0" />
    <PackageReference Include="Azure.Identity" Version="1.14.2" />
    <PackageReference Include="Azure.Security.KeyVault.Secrets" Version="4.8.0" />
    <PackageReference Include="Microsoft.Extensions.Configuration.Abstractions" Version="9.0.7" />
    <PackageReference Include="System.ComponentModel.Annotations" Version="5.0.0" />
=======
  <ItemGroup>
    <PackageReference Include="Microsoft.Extensions.Logging.Abstractions" Version="9.0.7" />
    <PackageReference Include="Microsoft.ApplicationInsights" Version="2.23.0" />
    <PackageReference Include="Azure.Identity" Version="1.14.2" />
    <PackageReference Include="Azure.Security.KeyVault.Secrets" Version="4.8.0" />
    <PackageReference Include="Microsoft.Extensions.Configuration.Abstractions" Version="9.0.7" />
>>>>>>> dd48da15
  </ItemGroup>

</Project>
<|MERGE_RESOLUTION|>--- conflicted
+++ resolved
@@ -1,27 +1,17 @@
-﻿<Project Sdk="Microsoft.NET.Sdk">
-
-  <PropertyGroup>
-    <TargetFramework>net8.0</TargetFramework>
-    <ImplicitUsings>enable</ImplicitUsings>
-    <Nullable>enable</Nullable>
-  </PropertyGroup>
-
-<<<<<<< HEAD
-  <ItemGroup>
-    <PackageReference Include="Microsoft.Extensions.Logging.Abstractions" Version="9.0.7" />
-    <PackageReference Include="Microsoft.ApplicationInsights" Version="2.23.0" />
-    <PackageReference Include="Azure.Identity" Version="1.14.2" />
-    <PackageReference Include="Azure.Security.KeyVault.Secrets" Version="4.8.0" />
-    <PackageReference Include="Microsoft.Extensions.Configuration.Abstractions" Version="9.0.7" />
-    <PackageReference Include="System.ComponentModel.Annotations" Version="5.0.0" />
-=======
-  <ItemGroup>
-    <PackageReference Include="Microsoft.Extensions.Logging.Abstractions" Version="9.0.7" />
-    <PackageReference Include="Microsoft.ApplicationInsights" Version="2.23.0" />
-    <PackageReference Include="Azure.Identity" Version="1.14.2" />
-    <PackageReference Include="Azure.Security.KeyVault.Secrets" Version="4.8.0" />
-    <PackageReference Include="Microsoft.Extensions.Configuration.Abstractions" Version="9.0.7" />
->>>>>>> dd48da15
-  </ItemGroup>
-
-</Project>
+﻿<Project Sdk="Microsoft.NET.Sdk">
+
+  <PropertyGroup>
+    <TargetFramework>net8.0</TargetFramework>
+    <ImplicitUsings>enable</ImplicitUsings>
+    <Nullable>enable</Nullable>
+  </PropertyGroup>
+
+  <ItemGroup>
+    <PackageReference Include="Microsoft.Extensions.Logging.Abstractions" Version="9.0.7" />
+    <PackageReference Include="Microsoft.ApplicationInsights" Version="2.23.0" />
+    <PackageReference Include="Azure.Identity" Version="1.14.2" />
+    <PackageReference Include="Azure.Security.KeyVault.Secrets" Version="4.8.0" />
+    <PackageReference Include="Microsoft.Extensions.Configuration.Abstractions" Version="9.0.7" />
+    <PackageReference Include="System.ComponentModel.Annotations" Version="5.0.0" />
+  </ItemGroup>
+</Project>